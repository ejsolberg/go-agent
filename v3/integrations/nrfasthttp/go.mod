module github.com/newrelic/go-agent/v3/integrations/nrfasthttp

go 1.19

require (
<<<<<<< HEAD
	github.com/newrelic/go-agent/v3 v3.28.1
	github.com/valyala/fasthttp v1.49.0
)
replace github.com/newrelic/go-agent/v3 => ../..
=======
	github.com/newrelic/go-agent/v3 v3.28.0
	github.com/valyala/fasthttp v1.49.0
)
>>>>>>> 0e521dc8
<|MERGE_RESOLUTION|>--- conflicted
+++ resolved
@@ -3,13 +3,6 @@
 go 1.19
 
 require (
-<<<<<<< HEAD
 	github.com/newrelic/go-agent/v3 v3.28.1
 	github.com/valyala/fasthttp v1.49.0
-)
-replace github.com/newrelic/go-agent/v3 => ../..
-=======
-	github.com/newrelic/go-agent/v3 v3.28.0
-	github.com/valyala/fasthttp v1.49.0
-)
->>>>>>> 0e521dc8
+)