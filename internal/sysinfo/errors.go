package sysinfo

import (
	"errors"
)

var (
<<<<<<< HEAD
	ErrFeatureUnsupported = errors.New("That feature is not supported on this platform")
	ErrIdentifierNotFound = errors.New("The requested identifier could not be found")
=======
	// ErrFeatureUnsupported indicates unsupported platform.
	ErrFeatureUnsupported = errors.New("That feature is not supported on this platform")
>>>>>>> 568a4758
)<|MERGE_RESOLUTION|>--- conflicted
+++ resolved
@@ -5,11 +5,6 @@
 )
 
 var (
-<<<<<<< HEAD
-	ErrFeatureUnsupported = errors.New("That feature is not supported on this platform")
-	ErrIdentifierNotFound = errors.New("The requested identifier could not be found")
-=======
 	// ErrFeatureUnsupported indicates unsupported platform.
 	ErrFeatureUnsupported = errors.New("That feature is not supported on this platform")
->>>>>>> 568a4758
 )